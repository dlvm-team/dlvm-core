--- conflicted
+++ resolved
@@ -633,16 +633,9 @@
         case let .not(op), let .numericUnary(_, op), let .scan(_, op, _),
              let .transpose(op), let .reverse(op, dims: _), let .slice(op, at: _),
              let .shapeCast(op, _), let .dataTypeCast(op, _), let .bitCast(op, _),
-<<<<<<< HEAD
              let .return(op?), let .padShape(op, at: _), let .squeezeShape(op, at: _),
              let .extract(from: op, at: _), let .branchEnum(op, _), let .load(op),
              let .store(op, _), let .elementPointer(op, _), let .deallocate(op),
-=======
-             let .return(op?), let .rank(op), let .shape(op), let .unitCount(op),
-             let .padShape(op, at: _), let .squeezeShape(op, at: _),
-             let .extract(from: op, at: _), let .branchEnum(op, _), let .store(op, _),
-             let .load(op), let .elementPointer(op, _), let .deallocate(op),
->>>>>>> e26e3429
              let .allocateHeap(_, count: op), let .projectBox(op),
              let .release(op), let .retain(op), let .destroyStack(op),
              let .pop(_, from: op):
