//
//  DFG.swift
//  DLVM
//
//  Copyright 2016-2018 The DLVM Team.
//
//  Licensed under the Apache License, Version 2.0 (the "License");
//  you may not use this file except in compliance with the License.
//  You may obtain a copy of the License at
//
//  http://www.apache.org/licenses/LICENSE-2.0
//
//  Unless required by applicable law or agreed to in writing, software
//  distributed under the License is distributed on an "AS IS" BASIS,
//  WITHOUT WARRANTIES OR CONDITIONS OF ANY KIND, either express or implied.
//  See the License for the specific language governing permissions and
//  limitations under the License.
//

public struct DataFlowGraph {
    fileprivate var users: [Definition : Set<Instruction>] = [:]
}

fileprivate extension DataFlowGraph {
    mutating func insert(_ user: Instruction, for def: Definition) {
        if !users.keys.contains(def) {
            users[def] = []
        }
        users[def]!.insert(user)
    }
}

public extension DataFlowGraph {
    /// Returns a set of users
    func successors(of def: Definition) -> Set<Instruction> {
        return users[def] ?? []
    }

    /// Returns a set of users
    func successors(of inst: Instruction) -> Set<Instruction> {
        return successors(of: .instruction(inst))
    }

    /// Returns a set of users within the basic block
    func successors(of def: Definition,
                    in basicBlock: BasicBlock) -> Set<Instruction> {
        var users = successors(of: def)
        for user in users where user.parent != basicBlock {
            users.remove(user)
        }
        return users
    }

    /// Predecessors
    func predecessors(of inst: Instruction) -> [Definition] {
<<<<<<< HEAD
        return inst.operands.compactMap {$0.definition}
=======
        return inst.operands.compactMap { $0.definition }
>>>>>>> efa211ba
    }
}

public extension DataFlowGraph {
    func breadthFirst<C>(from definitions: C)
        -> AnyIterator<(depth: Int, user: Instruction)>
        where C : Collection, C.Element == Definition
    {
        var depth = 1
        var queue: ArraySlice<Instruction?> = []
        var visited: Set<Instruction> = []
        var entryHasUsers = false
        for def in definitions {
            for user in successors(of: def) {
                entryHasUsers = true
                queue.append(user)
            }
        }
        if entryHasUsers {
            queue.append(nil)
        }
        return AnyIterator {
            while let first = queue.popFirst() {
                guard let this = first else {
                    depth += 1
                    continue
                }
                /// Skip visited
                guard !visited.contains(this) else {
                    continue
                }
                /// Push successors
                let successors = self.successors(of: this)
                for user in successors {
                    queue.append(user)
                }
                /// If successors were pushed, increment level
                if !successors.isEmpty {
                    queue.append(nil)
                }
                /// Mark visited
                visited.insert(this)
                return (depth: depth, user: this)
            }
            return nil
        }
    }
}

/// Analyzes function and produces a graph from definitions to users
open class DataFlowGraphAnalysis: AnalysisPass {
    public typealias Body = Function
    public typealias Result = DataFlowGraph

    open class func run(on body: Function) -> DataFlowGraph {
        var userGraph = DataFlowGraph()
        for inst in body.instructions {
            for use in inst.operands {
                if let def = use.value as? Definition {
                    userGraph.insert(inst, for: def)
                }
            }
        }
        return userGraph
    }
}

/// Convenience getter of users in Instruction
extension Instruction : ForwardGraphNode {
    public var users: Set<Instruction> {
        let fn = parent.parent
        let dfg = fn.analysis(from: DataFlowGraphAnalysis.self)
        return dfg.successors(of: self)
    }

    public var successors: Set<Instruction> {
        return users
    }
}

extension Instruction : BackwardGraphNode {
    public var predecessors: AnyCollection<Instruction> {
        return AnyCollection(operands.lazy.compactMap {
            $0.instruction
        })
    }
}<|MERGE_RESOLUTION|>--- conflicted
+++ resolved
@@ -53,11 +53,7 @@
 
     /// Predecessors
     func predecessors(of inst: Instruction) -> [Definition] {
-<<<<<<< HEAD
-        return inst.operands.compactMap {$0.definition}
-=======
         return inst.operands.compactMap { $0.definition }
->>>>>>> efa211ba
     }
 }
 
