--- conflicted
+++ resolved
@@ -1007,11 +1007,6 @@
                 let args = try parseUseList(in: basicBlock,
                                             unless: { $0.kind == .punctuation(.rightParenthesis) })
                 try consume(.punctuation(.rightParenthesis))
-<<<<<<< HEAD
-                let (typeSig, typeSigRange) = try parseTypeSignature()
-                guard typeSig == fn.type else {
-                    throw ParseError.typeMismatch(expected: fn.type, typeSigRange)
-=======
                 try consume(.punctuation(.rightArrow))
                 guard case let .function(_, retType) = fn.type.canonical else {
                     throw ParseError.notFunctionType(tok.range)
@@ -1019,7 +1014,6 @@
                 let (parsedRetType, typeSigRange) = try parseType()
                 guard parsedRetType == retType else {
                     throw ParseError.typeMismatch(expected: retType, typeSigRange)
->>>>>>> bc5ba90a
                 }
                 return .apply(fn.makeUse(), args)
             }
